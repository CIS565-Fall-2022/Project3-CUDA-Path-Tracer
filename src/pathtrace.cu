--- conflicted
+++ resolved
@@ -15,7 +15,7 @@
 #include "interactions.h"
 
 #define ERRORCHECK 1
-#define SORT_BY_MATERIAL 0
+#define SORT_BY_MATERIAL 1
 #define CACHE_FIRST_BOUNCE 1
 
 #define FILENAME (strrchr(__FILE__, '/') ? strrchr(__FILE__, '/') + 1 : __FILE__)
@@ -137,13 +137,8 @@
 		int index = x + (y * cam.resolution.x);
 		PathSegment& segment = pathSegments[index];
 
-<<<<<<< HEAD
         segment.ray.origin = cam.position;
         segment.color = glm::vec3(1.0f, 1.0f, 1.0f);
-=======
-		segment.ray.origin = cam.position;
-		segment.color = glm::vec3(1.0f, 1.0f, 1.0f);
->>>>>>> 16d66384
 
 		// TODO: implement antialiasing by jittering the ray
 		segment.ray.direction = glm::normalize(cam.view
@@ -243,7 +238,6 @@
 	, Material* materials
 )
 {
-<<<<<<< HEAD
     int idx = blockIdx.x * blockDim.x + threadIdx.x;
     if (idx < num_paths)
     {
@@ -280,43 +274,6 @@
             pathSegments[idx].remainingBounces = 0;
         }
     }
-=======
-	int idx = blockIdx.x * blockDim.x + threadIdx.x;
-	if (idx < num_paths)
-	{
-		ShadeableIntersection intersection = shadeableIntersections[idx];
-		if (intersection.t > 0.0f) { // if the intersection exists...
-		  // Set up the RNG
-		  // LOOK: this is how you use thrust's RNG! Please look at
-		  // makeSeededRandomEngine as well.
-			thrust::default_random_engine rng = makeSeededRandomEngine(iter, idx, 0);
-			thrust::uniform_real_distribution<float> u01(0, 1);
-
-			Material material = materials[intersection.materialId];
-			glm::vec3 materialColor = material.color;
-
-			// If the material indicates that the object was a light, "light" the ray
-			if (material.emittance > 0.0f) {
-				pathSegments[idx].color *= (materialColor * material.emittance);
-			}
-			// Otherwise, do some pseudo-lighting computation. This is actually more
-			// like what you would expect from shading in a rasterizer like OpenGL.
-			// TODO: replace this! you should be able to start with basically a one-liner
-			else {
-				float lightTerm = glm::dot(intersection.surfaceNormal, glm::vec3(0.0f, 1.0f, 0.0f));
-				pathSegments[idx].color *= (materialColor * lightTerm) * 0.3f + ((1.0f - intersection.t * 0.02f) * materialColor) * 0.7f;
-				pathSegments[idx].color *= u01(rng); // apply some noise because why not
-			}
-			// If there was no intersection, color the ray black.
-			// Lots of renderers use 4 channel color, RGBA, where A = alpha, often
-			// used for opacity, in which case they can indicate "no opacity".
-			// This can be useful for post-processing and image compositing.
-		}
-		else {
-			pathSegments[idx].color = glm::vec3(0.0f);
-		}
-	}
->>>>>>> 16d66384
 }
 
 // Add the current iteration's output to the overall image
@@ -353,126 +310,6 @@
  * Wrapper for the __global__ call that sets up the kernel calls and does a ton
  * of memory management
  */
-<<<<<<< HEAD
-void pathtrace(uchar4 *pbo, int frame, int iter) {
-    const int traceDepth = hst_scene->state.traceDepth;
-    const Camera &cam = hst_scene->state.camera;
-    const int pixelcount = cam.resolution.x * cam.resolution.y;
-
-    // 2D block for generating ray from camera
-    const dim3 blockSize2d(8, 8);
-    const dim3 blocksPerGrid2d(
-            (cam.resolution.x + blockSize2d.x - 1) / blockSize2d.x,
-            (cam.resolution.y + blockSize2d.y - 1) / blockSize2d.y);
-
-    // 1D block for path tracing
-    const int blockSize1d = 128;
-
-    ///////////////////////////////////////////////////////////////////////////
-
-    // Recap:
-    // * Initialize array of path rays (using rays that come out of the camera)
-    //   * You can pass the Camera object to that kernel.
-    //   * Each path ray must carry at minimum a (ray, color) pair,
-    //   * where color starts as the multiplicative identity, white = (1, 1, 1).
-    //   * This has already been done for you.
-    // * For each depth:
-    //   * Compute an intersection in the scene for each path ray.
-    //     A very naive version of this has been implemented for you, but feel
-    //     free to add more primitives and/or a better algorithm.
-    //     Currently, intersection distance is recorded as a parametric distance,
-    //     t, or a "distance along the ray." t = -1.0 indicates no intersection.
-    //     * Color is attenuated (multiplied) by reflections off of any object
-    //   * TODO: Stream compact away all of the terminated paths.
-    //     You may use either your implementation or `thrust::remove_if` or its
-    //     cousins.
-    //     * Note that you can't really use a 2D kernel launch any more - switch
-    //       to 1D.
-    //   * TODO: Shade the rays that intersected something or didn't bottom out.
-    //     That is, color the ray by performing a color computation according
-    //     to the shader, then generate a new ray to continue the ray path.
-    //     We recommend just updating the ray's PathSegment in place.
-    //     Note that this step may come before or after stream compaction,
-    //     since some shaders you write may also cause a path to terminate.
-    // * Finally, add this iteration's results to the image. This has been done
-    //   for you.
-
-    // TODO: perform one iteration of path tracing
-
-    generateRayFromCamera <<<blocksPerGrid2d, blockSize2d >>>(cam, iter, traceDepth, dev_paths);
-    checkCUDAError("generate camera ray");
-
-    int depth = 0;
-    PathSegment* dev_path_end = dev_paths + pixelcount;
-    int num_paths = dev_path_end - dev_paths;
-
-    // --- PathSegment Tracing Stage ---
-    // Shoot ray into scene, bounce between objects, push shading chunks
-
-    bool iterationComplete = false;
-    while (!iterationComplete) {
-        // clean shading chunks
-        cudaMemset(dev_intersections, 0, pixelcount * sizeof(ShadeableIntersection));
-
-        // tracing
-        dim3 numblocksPathSegmentTracing = (num_paths + blockSize1d - 1) / blockSize1d;
-        computeIntersections <<<numblocksPathSegmentTracing, blockSize1d>>> (
-            depth
-            , num_paths
-            , dev_paths
-            , dev_geoms
-            , hst_scene->geoms.size()
-            , dev_intersections
-            );
-        checkCUDAError("trace one bounce");
-        cudaDeviceSynchronize();
-        depth++;
-
-#if SORT_BY_MATERIAL
-        thrust::sort_by_key(thrust::device, dev_intersections, dev_intersections + num_paths, dev_paths, sort_isect());
-#endif
-
-        // TODO:
-        // --- Shading Stage ---
-        // Shade path segments based on intersections and generate new rays by
-        // evaluating the BSDF.
-        // Start off with just a big kernel that handles all the different
-        // materials you have in the scenefile.
-        // TODO: compare between directly shading the path segments and shading
-        // path segments that have been reshuffled to be contiguous in memory.
-
-        shadeFakeMaterial<<<numblocksPathSegmentTracing, blockSize1d>>> (
-        iter,
-        num_paths,
-        dev_intersections,
-        dev_paths,
-        dev_materials
-        );
-
-        // stream compaction
-        dev_path_end = thrust::partition(thrust::device, dev_paths, dev_path_end, is_reach_max_depth());
-        num_paths = dev_path_end - dev_paths;
-        if (num_paths == 0) {
-            iterationComplete = true;
-        }
-        else iterationComplete = false;
-    }
-
-    // Assemble this iteration and apply it to the image
-    dim3 numBlocksPixels = (pixelcount + blockSize1d - 1) / blockSize1d;
-    finalGather<<<numBlocksPixels, blockSize1d>>>(pixelcount, dev_image, dev_paths);
-
-    ///////////////////////////////////////////////////////////////////////////
-
-    // Send results to OpenGL buffer for rendering
-    sendImageToPBO<<<blocksPerGrid2d, blockSize2d>>>(pbo, cam.resolution, iter, dev_image);
-
-    // Retrieve image from GPU
-    cudaMemcpy(hst_scene->state.image.data(), dev_image,
-            pixelcount * sizeof(glm::vec3), cudaMemcpyDeviceToHost);
-
-    checkCUDAError("pathtrace");
-=======
 void pathtrace(uchar4* pbo, int frame, int iter) {
 	const int traceDepth = hst_scene->state.traceDepth;
 	const Camera& cam = hst_scene->state.camera;
@@ -528,53 +365,58 @@
 	// --- PathSegment Tracing Stage ---
 	// Shoot ray into scene, bounce between objects, push shading chunks
 
-	bool iterationComplete = false;
-	while (!iterationComplete) {
-
-		// clean shading chunks
-		cudaMemset(dev_intersections, 0, pixelcount * sizeof(ShadeableIntersection));
-
-		// tracing
-		dim3 numblocksPathSegmentTracing = (num_paths + blockSize1d - 1) / blockSize1d;
-		computeIntersections << <numblocksPathSegmentTracing, blockSize1d >> > (
-			depth
-			, num_paths
-			, dev_paths
-			, dev_geoms
-			, hst_scene->geoms.size()
-			, dev_intersections
-			);
-		checkCUDAError("trace one bounce");
-		cudaDeviceSynchronize();
-		depth++;
-
-		// TODO:
-		// --- Shading Stage ---
-		// Shade path segments based on intersections and generate new rays by
-	  // evaluating the BSDF.
-	  // Start off with just a big kernel that handles all the different
-	  // materials you have in the scenefile.
-	  // TODO: compare between directly shading the path segments and shading
-	  // path segments that have been reshuffled to be contiguous in memory.
-
-		shadeFakeMaterial << <numblocksPathSegmentTracing, blockSize1d >> > (
-			iter,
-			num_paths,
-			dev_intersections,
-			dev_paths,
-			dev_materials
-			);
-		iterationComplete = true; // TODO: should be based off stream compaction results.
-
-		if (guiData != NULL)
-		{
-			guiData->TracedDepth = depth;
-		}
-	}
-
-	// Assemble this iteration and apply it to the image
-	dim3 numBlocksPixels = (pixelcount + blockSize1d - 1) / blockSize1d;
-	finalGather << <numBlocksPixels, blockSize1d >> > (num_paths, dev_image, dev_paths);
+    bool iterationComplete = false;
+    while (!iterationComplete) {
+        // clean shading chunks
+        cudaMemset(dev_intersections, 0, pixelcount * sizeof(ShadeableIntersection));
+
+        // tracing
+        dim3 numblocksPathSegmentTracing = (num_paths + blockSize1d - 1) / blockSize1d;
+        computeIntersections <<<numblocksPathSegmentTracing, blockSize1d>>> (
+            depth
+            , num_paths
+            , dev_paths
+            , dev_geoms
+            , hst_scene->geoms.size()
+            , dev_intersections
+            );
+        checkCUDAError("trace one bounce");
+        cudaDeviceSynchronize();
+        depth++;
+
+#if SORT_BY_MATERIAL
+        thrust::sort_by_key(thrust::device, dev_intersections, dev_intersections + num_paths, dev_paths, sort_isect());
+#endif
+
+        // TODO:
+        // --- Shading Stage ---
+        // Shade path segments based on intersections and generate new rays by
+        // evaluating the BSDF.
+        // Start off with just a big kernel that handles all the different
+        // materials you have in the scenefile.
+        // TODO: compare between directly shading the path segments and shading
+        // path segments that have been reshuffled to be contiguous in memory.
+
+        shadeFakeMaterial<<<numblocksPathSegmentTracing, blockSize1d>>> (
+        iter,
+        num_paths,
+        dev_intersections,
+        dev_paths,
+        dev_materials
+        );
+
+        // stream compaction
+        dev_path_end = thrust::partition(thrust::device, dev_paths, dev_path_end, is_reach_max_depth());
+        num_paths = dev_path_end - dev_paths;
+        if (num_paths == 0) {
+            iterationComplete = true;
+        }
+        else iterationComplete = false;
+    }
+
+    // Assemble this iteration and apply it to the image
+    dim3 numBlocksPixels = (pixelcount + blockSize1d - 1) / blockSize1d;
+    finalGather<<<numBlocksPixels, blockSize1d>>>(pixelcount, dev_image, dev_paths);
 
 	///////////////////////////////////////////////////////////////////////////
 
@@ -586,5 +428,4 @@
 		pixelcount * sizeof(glm::vec3), cudaMemcpyDeviceToHost);
 
 	checkCUDAError("pathtrace");
->>>>>>> 16d66384
 }